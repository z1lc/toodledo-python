--- conflicted
+++ resolved
@@ -1,7 +1,3 @@
 """Python wrapper for the Toodledo v3 API which is documented at http://api.toodledo.com/3/"""
 
-<<<<<<< HEAD
-from .toodledo import AddTasks, DeleteTasks, DueDateModifier, EditTasks, Folder, GetAccount, GetTasks, Priority, Task, TokenStorageFile, Toodledo, ToodledoError, Status
-=======
-from .transport import AddTasks, DeleteTasks, DueDateModifier, EditTasks, GetAccount, GetTasks, Priority, Task, TokenStorageFile, Toodledo, ToodledoError, Status
->>>>>>> 1a909a48
+from .transport import AddTasks, DeleteTasks, DueDateModifier, EditTasks, Folder, GetAccount, GetTasks, Priority, Task, TokenStorageFile, Toodledo, ToodledoError, Status